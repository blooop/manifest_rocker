--- conflicted
+++ resolved
@@ -102,24 +102,8 @@
 			"label": "rename template project name and commit",
 			"detail": "Replaces all instances of the template project name with a new name. ",
 			"type": "shell",
-<<<<<<< HEAD
-			"command": "scripts/rename_project.sh ${input:new_project_name}; git commit -a -m 'rename project'"
-		},
-		{
-			"label": "first time setup of project",
-			"detail": "Pulls updates from the template repo and replaces all instances of the template project name with a new name.",
-			"type": "shell",
-			"dependsOn": [
-				"update from template repo",
-				"rename template project name and commit",
-				"update from template repo keep ours"
-			],
-			"dependsOrder": "sequence",
-		},
-=======
 			"command": "scripts/rename_project.sh '${input:new_project_name}' '${input:new_author_name}'  '${input:new_author_email}'  '${input:github_username}'"
 		},		
->>>>>>> 392cd172
 		{
 			"label": "flit install",
 			"type": "shell",
