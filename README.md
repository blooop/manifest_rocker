--- conflicted
+++ resolved
@@ -1,9 +1,4 @@
-<<<<<<< HEAD
 # manifest_rocker
-=======
-# python_template
-A template repo for python projects that is set up using [pixi](https://pixi.sh). 
->>>>>>> 392cd172
 
 This is a manifest repo which contains configurations for [deps_rocker](https://github.com/blooop/deps_rocker) extension for automating dependency installation.  The aim is to allow a projects to define its development dependencies in a deps.yaml file which are added to the rocker container. The extension will recursivly search for deps.yaml files and run the install commands in several layers.  
 
@@ -31,20 +26,6 @@
 
 The order of the layers relies on convention.  If different projects use a different convention then combining them may break in weird ways
 
-<<<<<<< HEAD
-
-=======
-* pylint
-* ruff
-* black
-* pytest
-* git-lfs
-* basic github actions ci
-* pulling updates from this template
-* codecov
-* pypi upload
-* dependabot
->>>>>>> 392cd172
 
 ## Continuous Integration Status
 
@@ -53,83 +34,6 @@
 [![GitHub issues](https://img.shields.io/github/issues/blooop/python_template.svg)](https://GitHub.com/blooop/python_template/issues/)
 [![GitHub pull-requests merged](https://badgen.net/github/merged-prs/blooop/python_template)](https://github.com/blooop/python_template/pulls?q=is%3Amerged)
 [![GitHub release](https://img.shields.io/github/release/blooop/python_template.svg)](https://GitHub.com/blooop/python_template/releases/)
-<<<<<<< HEAD
 [![License](https://img.shields.io/pypi/l/bencher)](https://opensource.org/license/mit/)
 [![Python](https://img.shields.io/badge/python-3.10%20%7C%203.11-blue)](https://www.python.org/downloads/release/python-310/)
-=======
-[![License](https://img.shields.io/github/license/blooop/python_template)](https://opensource.org/license/mit/)
-[![Python](https://img.shields.io/badge/python-3.10%20%7C%203.11%20%7C%203.12%20%7C%203.13-blue)](https://www.python.org/downloads/)
-[![Pixi Badge](https://img.shields.io/endpoint?url=https://raw.githubusercontent.com/prefix-dev/pixi/main/assets/badge/v0.json)](https://pixi.sh)
 
-
-# Install
-
-There are two methods of using this project.  
-
-1. Use github to use this project as a template
-2. Clone the project and run, `scripts/update_from_template.sh` and then run the `scripts/rename_project.sh` to rename the project.
-
-If you want to use docker you may want to run the `scripts/setup_host.sh` script.  It will set up docker and nvidia-docker (assuming you are on ubuntu22.04).
-
-If you are using pixi, look at the available tasks in pyproject.toml  If you are new to pixi follow the instructions on the pixi [website](https://prefix.dev/)
-
-# Github setup
-
-There are github workflows for CI, codecov and automated pypi publishing in `ci.yml` and `publish.yml`.
-
-ci.yml uses pixi tasks to set up the environment matrix and run the various CI tasks. To set up codecov on github, you need to get a `CODECOV_TOKEN` and add it to your actions secrets.
-
-publish.yml uses [pypy-auto-publish](https://github.com/marketplace/actions/python-auto-release-pypi-github) to automatically publish to pypi if the package version number changes. You need to add a `PYPI_API_TOKEN` to your github secrets to enable this.     
-
-
-# Usage
-
-There are currently two ways of running code.  The preferred way is to use pixi to manage your environment and dependencies. 
-
-```bash
-cd project
-
-$pixi run ci
-pixi run arbitrary_task
-```
-
-If you have dependencies or configuration that cannot be managed by pixi, you can use alternative tools:
-
-- [rockerc](https://github.com/blooop/rockerc): A command-line tool for dynamically creating docker containers with access to host resources such as GPU and 
-- [rockervsc](https://github.com/blooop/rockervsc): A Visual Studio Code extension that integrates rockerc functionality into [vscode remote containers](https://marketplace.visualstudio.com/items?itemName=ms-vscode-remote.remote-containers).
-
-These tools help you create isolated environments with specific dependencies, ensuring consistent setups across different machines.
-
-```bash
-cd project_name
-
-rockerc # build and launch container with dependencies set up
-# OR
-rockervsc # build container, launch and attach vscode to that container.
-
-#once you are inside the container you can use the pixi workflows.
-pixi run ci
-```
-
-## Legacy
-
-If you don't want to install rocker on your system but want to use vscode, you can run the `scripts/launch_vscode.sh` script to build and connect to a docker container. It will install rocker in a venv.  The docker container is dynamically generated using [rocker](https://github.com/osrf/rocker) and [deps rocker](https://github.com/blooop/deps_rocker).  [deps rocker](https://github.com/blooop/deps_rocker) looks at the python_template.deps.yaml file to install any required apt, pip or shell scripts and launches a container that vscode attaches to. 
-
-## Troubleshooting
-
-The main pixi tasks are related to CI.  Github actions runs the pixi task "ci".  The CI is mostly likey to fail from a lockfile mismatch.  Use `pixi run fix` to fix any lockfile related problems. 
-
-## vscode tasks
-
-There are two core tasks.  
-
-1. set \<cfg\> from active file
-
-    This sets \<cfg\> to the currently opened file in the editor
-
-2. run \<cfg\>
-
-    This runs python with the file set in \<cfg\>
->>>>>>> 392cd172
-
-
