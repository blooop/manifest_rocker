#! /bin/bash
set -e

export COMPOSE_DOCKER_CLI_BUILD=1
export DOCKER_BUILDKIT=1

SCRIPT_DIR="$( cd "$( dirname "${BASH_SOURCE[0]}" )" && pwd )" #gets the current directory

#move to the project root folder
cd "$SCRIPT_DIR"/..

<<<<<<< HEAD
git submodule update --init --recursive

CONTAINER_NAME=${PWD##*/}  

echo "stopping existing container" "$CONTAINER_NAME" 
docker stop "$CONTAINER_NAME" || true 

CONTAINER_HEX=$(printf $CONTAINER_NAME | xxd -p | tr '\n' ' ' | sed 's/\\s//g' | tr -d ' ');

rocker --nvidia --x11 --user --pull --git --image-name "$CONTAINER_NAME" --name "$CONTAINER_NAME" --volume "${PWD}":/workspaces/"${CONTAINER_NAME}":Z --deps --oyr-run-arg " --detach" ubuntu:22.04

#this follows the same convention as if it were opened by a vscode devcontainer
code --folder-uri vscode-remote://attached-container+"$CONTAINER_HEX"/workspaces/"${CONTAINER_NAME}"
=======
if ! dpkg -l | grep -q python3-venv; then
    echo "python3-venv is not installed. Installing..."
    sudo apt-get update
    sudo apt-get install -y python3-venv
else
    echo "python3-venv is already installed."
fi

# Define the directory for the virtual environment
VENV_DIR="venv"

# Check if the virtual environment directory exists
if [ ! -d "$VENV_DIR" ]; then
    echo "Creating virtual environment in $VENV_DIR..."
    python3 -m venv "$VENV_DIR"
    echo "Activating the virtual environment..."
    source $VENV_DIR/bin/activate
    echo "Installing deps rocker..."
    pip install deps-rocker pixi-rocker rockervsc
    echo "Virtual environment setup and deps rocker installation complete."
else
    echo "Virtual environment already exists in $VENV_DIR."
    echo "Activating the existing virtual environment..."
    source $VENV_DIR/bin/activate
fi

rockervsc

deactivate
>>>>>>> 392cd172
<|MERGE_RESOLUTION|>--- conflicted
+++ resolved
@@ -9,21 +9,6 @@
 #move to the project root folder
 cd "$SCRIPT_DIR"/..
 
-<<<<<<< HEAD
-git submodule update --init --recursive
-
-CONTAINER_NAME=${PWD##*/}  
-
-echo "stopping existing container" "$CONTAINER_NAME" 
-docker stop "$CONTAINER_NAME" || true 
-
-CONTAINER_HEX=$(printf $CONTAINER_NAME | xxd -p | tr '\n' ' ' | sed 's/\\s//g' | tr -d ' ');
-
-rocker --nvidia --x11 --user --pull --git --image-name "$CONTAINER_NAME" --name "$CONTAINER_NAME" --volume "${PWD}":/workspaces/"${CONTAINER_NAME}":Z --deps --oyr-run-arg " --detach" ubuntu:22.04
-
-#this follows the same convention as if it were opened by a vscode devcontainer
-code --folder-uri vscode-remote://attached-container+"$CONTAINER_HEX"/workspaces/"${CONTAINER_NAME}"
-=======
 if ! dpkg -l | grep -q python3-venv; then
     echo "python3-venv is not installed. Installing..."
     sudo apt-get update
@@ -52,5 +37,4 @@
 
 rockervsc
 
-deactivate
->>>>>>> 392cd172
+deactivate